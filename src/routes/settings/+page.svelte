<script lang="ts">
  import { onMount } from 'svelte';
  import { page } from '$app/stores';
  import { goto } from '$app/navigation';
<<<<<<< HEAD
  import { settingsStore } from '$lib/stores/settings.svelte';
  import { 
    SettingsForm, 
    SettingsNavigation, 
    SettingsResetDialog, 
    UnsavedChangesDialog 
  } from '$lib/components/settings';
  import Button from '$lib/components/ui/Button.svelte';
  import type { SettingsPageState } from '$lib/types/settings';

  // ページ状態
  let pageState = $state<SettingsPageState>({
    activeGroup: undefined,
    showResetDialog: false,
    showUnsavedChangesDialog: false
  });

  // 保存状態
  let isSaving = $state(false);
  let saveError = $state<string | null>(null);
  let saveSuccess = $state(false);

  // 派生状態
  const groups = $derived(settingsStore.groups);
  const currentValues = $derived(settingsStore.currentValues);
  const errors = $derived(settingsStore.errors);
  const isDirty = $derived(settingsStore.isDirty);
  const isLoading = $derived(settingsStore.isLoading);

  // アクティブグループの設定
  $effect(() => {
    if (groups.length > 0 && !pageState.activeGroup) {
      // URLパラメータから取得、なければ最初のグループ
      const urlGroup = $page.url.searchParams.get('group');
      const validGroup = groups.find(g => g.key === urlGroup);
      pageState.activeGroup = validGroup?.key || groups[0].key;
    }
  });

  // アクティブグループのフィルタリング
  const activeGroups = $derived(
    pageState.activeGroup 
      ? groups.filter(g => g.key === pageState.activeGroup)
      : groups
  );

  // 初期化
  onMount(async () => {
    try {
      await settingsStore.initialize();
    } catch (error) {
      console.error('設定の初期化に失敗しました:', error);
    }
  });

  // グループ選択処理
  function handleGroupSelect(groupKey: string) {
    if (isDirty) {
      // 未保存の変更がある場合は確認ダイアログを表示
      pageState.showUnsavedChangesDialog = true;
      return;
    }
    
    selectGroup(groupKey);
  }

  function selectGroup(groupKey: string) {
    pageState.activeGroup = groupKey;
    
    // URLを更新
    const url = new URL($page.url);
    url.searchParams.set('group', groupKey);
    goto(url.toString(), { replaceState: true });
  }

  // フィールド変更処理
  function handleFieldChange(key: string, value: any) {
    settingsStore.updateField(key, value);
    
    // 成功メッセージをクリア
    if (saveSuccess) {
      saveSuccess = false;
    }
  }

  // フィールドバリデーション
  function handleFieldValidate(key: string, value: any): string | null {
    const field = settingsStore.getField(key);
    if (!field) return null;
    
    // バリデーションロジックはストア内で処理
    return null;
  }

  // 設定保存処理
  async function handleSave() {
    if (!isDirty) return;

    isSaving = true;
    saveError = null;
    saveSuccess = false;

    try {
      await settingsStore.save();
      saveSuccess = true;
      
      // 成功メッセージを3秒後に自動で消す
      setTimeout(() => {
        saveSuccess = false;
      }, 3000);
    } catch (error) {
      console.error('設定の保存に失敗しました:', error);
      saveError = error instanceof Error ? error.message : '設定の保存に失敗しました';
    } finally {
      isSaving = false;
    }
  }

  // 変更破棄処理
  function handleDiscard() {
    settingsStore.discardChanges();
    pageState.showUnsavedChangesDialog = false;
  }

  // リセット処理
  function handleReset() {
    pageState.showResetDialog = true;
  }

  async function handleConfirmReset() {
    try {
      await settingsStore.reset();
      pageState.showResetDialog = false;
      saveSuccess = true;
      
      setTimeout(() => {
        saveSuccess = false;
      }, 3000);
    } catch (error) {
      console.error('設定のリセットに失敗しました:', error);
      saveError = error instanceof Error ? error.message : '設定のリセットに失敗しました';
    }
  }

  // 未保存変更ダイアログの処理
  function handleSaveAndContinue() {
    handleSave().then(() => {
      pageState.showUnsavedChangesDialog = false;
      // 元々選択しようとしていたグループに移動
      // この実装では簡略化
    });
  }

  function handleDiscardAndContinue() {
    handleDiscard();
    // 元々選択しようとしていたグループに移動
    // この実装では簡略化
  }

  // キーボードショートカット
  function handleKeydown(event: KeyboardEvent) {
    if (event.ctrlKey || event.metaKey) {
      switch (event.key) {
        case 's':
          event.preventDefault();
          if (isDirty && !isSaving) {
            handleSave();
          }
          break;
        case 'z':
          event.preventDefault();
          if (isDirty) {
            handleDiscard();
          }
          break;
      }
    }
  }

  // ページ離脱時の確認
  function handleBeforeUnload(event: BeforeUnloadEvent) {
    if (isDirty) {
      event.preventDefault();
      event.returnValue = '未保存の変更があります。このページを離れますか？';
    }
  }

  // ページ離脱時の確認を設定
  $effect(() => {
    if (typeof window !== 'undefined') {
      window.addEventListener('beforeunload', handleBeforeUnload);
      return () => {
        window.removeEventListener('beforeunload', handleBeforeUnload);
      };
    }
  });
</script>

<svelte:window onkeydown={handleKeydown} />

<div class="settings-page min-h:screen bg:care-gray-50" data-testid="settings-page">
  <!-- ページヘッダー -->
  <div class="bg:white border-b:1|solid|care-gray-200">
    <div class="max-w:7xl mx:auto px:4 sm:px:6 lg:px:8">
      <div class="flex items-center justify-between h:16">
        <div>
          <h1 class="text:2xl font:bold text:care-text-primary">設定</h1>
          <p class="text:sm text:care-text-secondary mt:1">
            システムの動作を設定・カスタマイズできます
          </p>
        </div>

        <!-- ヘッダーアクション -->
        <div class="flex items-center gap:3">
          <!-- 保存状態表示 -->
          {#if saveSuccess}
            <div class="flex items-center gap:2 text:care-accent-success-600 text:sm">
              <svg class="w:4 h:4" fill="currentColor" viewBox="0 0 24 24">
                <path d="M9 16.17L4.83 12l-1.42 1.41L9 19 21 7l-1.41-1.41z"/>
              </svg>
              設定を保存しました
            </div>
          {:else if saveError}
            <div class="flex items-center gap:2 text:care-accent-error-600 text:sm">
              <svg class="w:4 h:4" fill="currentColor" viewBox="0 0 24 24">
                <path d="M12 2C6.48 2 2 6.48 2 12s4.48 10 10 10 10-4.48 10-10S17.52 2 12 2zm-2 15l-5-5 1.41-1.41L10 14.17l7.59-7.59L19 8l-9 9z"/>
              </svg>
              {saveError}
            </div>
          {:else if isDirty}
            <div class="flex items-center gap:2 text:care-accent-warning-600 text:sm">
              <svg class="w:4 h:4" fill="currentColor" viewBox="0 0 24 24">
                <circle cx="12" cy="12" r="10"/>
              </svg>
              未保存の変更があります
            </div>
          {/if}

          <!-- アクションボタン -->
          <div class="flex gap:2">
            <Button
              variant="ghost"
              size="sm"
              disabled={!isDirty || isSaving}
              onclick={handleDiscard}
              data-testid="discard-button"
            >
              変更を破棄
            </Button>
            
            <Button
              variant="outline"
              size="sm"
              onclick={handleReset}
              data-testid="reset-button"
            >
              リセット
            </Button>
            
            <Button
              variant="primary"
              size="sm"
              disabled={!isDirty}
              loading={isSaving}
              onclick={handleSave}
              data-testid="save-button"
            >
              {#if isSaving}
                保存中...
              {:else}
                変更を保存
              {/if}
            </Button>
          </div>
        </div>
      </div>
    </div>
  </div>

  <!-- メインコンテンツ -->
  <div class="max-w:7xl mx:auto px:4 sm:px:6 lg:px:8 py:8">
    <div class="flex gap:8">
      <!-- サイドナビゲーション -->
      <div class="w:80 flex-shrink:0">
        <div class="sticky top:8">
          <SettingsNavigation
            {groups}
            activeGroup={pageState.activeGroup}
            onGroupSelect={handleGroupSelect}
            data-testid="settings-navigation"
          />
        </div>
      </div>

      <!-- 設定フォーム -->
      <div class="flex-1 min-w:0">
        {#if isLoading}
          <div class="flex items-center justify-center h:64">
            <div class="flex items-center gap:3 text:care-text-secondary">
              <svg class="animate:spin w:6 h:6" fill="none" viewBox="0 0 24 24">
                <circle class="opacity:25" cx="12" cy="12" r="10" stroke="currentColor" stroke-width="4"></circle>
                <path class="opacity:75" fill="currentColor" d="m4 12a8 8 0 018-8V0C5.373 0 0 5.373 0 12h4zm2 5.291A7.962 7.962 0 014 12H0c0 3.042 1.135 5.824 3 7.938l3-2.647z"></path>
              </svg>
              設定を読み込み中...
            </div>
          </div>
        {:else if groups.length === 0}
          <div class="text-center py:16">
            <div class="text:care-text-secondary">
              設定項目が見つかりません
            </div>
          </div>
        {:else}
          <SettingsForm
            groups={activeGroups}
            values={currentValues}
            {errors}
            disabled={isSaving}
            onFieldChange={handleFieldChange}
            onValidate={handleFieldValidate}
            data-testid="settings-form"
          />
        {/if}
      </div>
    </div>
  </div>

  <!-- キーボードショートカットヘルプ -->
  <div class="fixed bottom:4 right:4 bg:care-gray-800 text:white text:xs px:3 py:2 rounded:md opacity:75">
    <div class="space-y:1">
      <div>Ctrl+S: 保存</div>
      <div>Ctrl+Z: 変更を破棄</div>
    </div>
  </div>
</div>

<!-- ダイアログ -->
<SettingsResetDialog
  isOpen={pageState.showResetDialog}
  isLoading={isSaving}
  onConfirm={handleConfirmReset}
  onCancel={() => pageState.showResetDialog = false}
  data-testid="reset-dialog"
/>

<UnsavedChangesDialog
  isOpen={pageState.showUnsavedChangesDialog}
  onSave={handleSaveAndContinue}
  onDiscard={handleDiscardAndContinue}
  onCancel={() => pageState.showUnsavedChangesDialog = false}
  data-testid="unsaved-changes-dialog"
/>

<style>
  .settings-page {
    min-height: 100vh;
=======
  import SettingsLayout from '$lib/components/settings/SettingsLayout.svelte';
  import { settingsStore } from '$lib/stores/settings.svelte';

  // URLパラメータから初期カテゴリを取得
  let initialCategory = $state('general');

  onMount(() => {
    // URLクエリパラメータからカテゴリを取得
    const categoryParam = $page.url.searchParams.get('category');
    if (categoryParam) {
      const validCategories = settingsStore.settingCategories.map(cat => cat.key);
      if (validCategories.includes(categoryParam)) {
        initialCategory = categoryParam;
      }
    }

    // 設定を初期化（必要に応じて）
    if (!settingsStore.lastSaved) {
      // 初回アクセス時の処理
      console.log('設定ページに初回アクセスしました');
    }
  });

  // カテゴリ変更時にURLを更新
  function updateURL(category: string) {
    const url = new URL(window.location.href);
    url.searchParams.set('category', category);
    goto(url.toString(), { replaceState: true, noScroll: true });
  }

  // ページタイトルを設定
  $effect(() => {
    document.title = '設定 - 介護施設ダッシュボード';
  });
</script>

<svelte:head>
  <title>設定 - 介護施設ダッシュボード</title>
  <meta name="description" content="システムの設定を管理します。テーマ、通知、アクセシビリティなどの設定を変更できます。" />
</svelte:head>

<main class="settings-page">
  <SettingsLayout {initialCategory} />
</main>

<style>
  .settings-page {
    min-height: 100vh;
    background-color: #f8fafc;
  }

  :global(body) {
    background-color: #f8fafc;
  }

  /* アクセシビリティ対応のCSS */
  :global(.large-text) {
    font-size: 1.125em;
  }

  :global(.large-text h1) {
    font-size: 2.25rem;
  }

  :global(.large-text h2) {
    font-size: 1.875rem;
  }

  :global(.large-text h3) {
    font-size: 1.5rem;
  }

  :global(.large-text p, .large-text span, .large-text div) {
    font-size: 1.125rem;
    line-height: 1.6;
  }

  :global(.large-text button) {
    font-size: 1.125rem;
    padding: 12px 20px;
  }

  :global(.high-contrast) {
    --color-primary: #000000;
    --color-secondary: #333333;
    --color-text: #000000;
    --color-background: #ffffff;
    --color-surface: #f5f5f5;
  }

  :global(.high-contrast) button {
    border: 2px solid #000000;
  }

  :global(.high-contrast) input,
  :global(.high-contrast) select,
  :global(.high-contrast) textarea {
    border: 2px solid #000000;
    background-color: #ffffff;
    color: #000000;
  }

  :global(.reduced-motion) * {
    animation-duration: 0.01ms !important;
    animation-iteration-count: 1 !important;
    transition-duration: 0.01ms !important;
  }

  :global(.reduced-motion) *:hover,
  :global(.reduced-motion) *:focus {
    transition: none !important;
  }

  /* レスポンシブ対応 */
  @media (max-width: 768px) {
    .settings-page {
      padding: 0;
    }
  }

  /* プリント対応 */
  @media print {
    .settings-page {
      background-color: white;
    }

    :global(.settings-navigation),
    :global(.header-actions),
    :global(.quick-actions) {
      display: none;
    }
  }

  /* ダークモード対応（将来的な拡張用） */
  @media (prefers-color-scheme: dark) {
    .settings-page {
      background-color: #1e293b;
    }

    :global(.dark-mode) {
      --color-primary: #3b82f6;
      --color-secondary: #64748b;
      --color-text: #f1f5f9;
      --color-background: #0f172a;
      --color-surface: #1e293b;
    }
  }

  /* フォーカス表示の改善 */
  :global(*:focus) {
    outline: 2px solid #3b82f6;
    outline-offset: 2px;
  }

  :global(button:focus),
  :global(input:focus),
  :global(select:focus),
  :global(textarea:focus) {
    box-shadow: 0 0 0 3px rgba(59, 130, 246, 0.1);
  }

  /* スクリーンリーダー用の隠しテキスト */
  :global(.sr-only) {
    position: absolute;
    width: 1px;
    height: 1px;
    padding: 0;
    margin: -1px;
    overflow: hidden;
    clip: rect(0, 0, 0, 0);
    white-space: nowrap;
    border: 0;
>>>>>>> 45999f42
  }
</style><|MERGE_RESOLUTION|>--- conflicted
+++ resolved
@@ -2,364 +2,6 @@
   import { onMount } from 'svelte';
   import { page } from '$app/stores';
   import { goto } from '$app/navigation';
-<<<<<<< HEAD
-  import { settingsStore } from '$lib/stores/settings.svelte';
-  import { 
-    SettingsForm, 
-    SettingsNavigation, 
-    SettingsResetDialog, 
-    UnsavedChangesDialog 
-  } from '$lib/components/settings';
-  import Button from '$lib/components/ui/Button.svelte';
-  import type { SettingsPageState } from '$lib/types/settings';
-
-  // ページ状態
-  let pageState = $state<SettingsPageState>({
-    activeGroup: undefined,
-    showResetDialog: false,
-    showUnsavedChangesDialog: false
-  });
-
-  // 保存状態
-  let isSaving = $state(false);
-  let saveError = $state<string | null>(null);
-  let saveSuccess = $state(false);
-
-  // 派生状態
-  const groups = $derived(settingsStore.groups);
-  const currentValues = $derived(settingsStore.currentValues);
-  const errors = $derived(settingsStore.errors);
-  const isDirty = $derived(settingsStore.isDirty);
-  const isLoading = $derived(settingsStore.isLoading);
-
-  // アクティブグループの設定
-  $effect(() => {
-    if (groups.length > 0 && !pageState.activeGroup) {
-      // URLパラメータから取得、なければ最初のグループ
-      const urlGroup = $page.url.searchParams.get('group');
-      const validGroup = groups.find(g => g.key === urlGroup);
-      pageState.activeGroup = validGroup?.key || groups[0].key;
-    }
-  });
-
-  // アクティブグループのフィルタリング
-  const activeGroups = $derived(
-    pageState.activeGroup 
-      ? groups.filter(g => g.key === pageState.activeGroup)
-      : groups
-  );
-
-  // 初期化
-  onMount(async () => {
-    try {
-      await settingsStore.initialize();
-    } catch (error) {
-      console.error('設定の初期化に失敗しました:', error);
-    }
-  });
-
-  // グループ選択処理
-  function handleGroupSelect(groupKey: string) {
-    if (isDirty) {
-      // 未保存の変更がある場合は確認ダイアログを表示
-      pageState.showUnsavedChangesDialog = true;
-      return;
-    }
-    
-    selectGroup(groupKey);
-  }
-
-  function selectGroup(groupKey: string) {
-    pageState.activeGroup = groupKey;
-    
-    // URLを更新
-    const url = new URL($page.url);
-    url.searchParams.set('group', groupKey);
-    goto(url.toString(), { replaceState: true });
-  }
-
-  // フィールド変更処理
-  function handleFieldChange(key: string, value: any) {
-    settingsStore.updateField(key, value);
-    
-    // 成功メッセージをクリア
-    if (saveSuccess) {
-      saveSuccess = false;
-    }
-  }
-
-  // フィールドバリデーション
-  function handleFieldValidate(key: string, value: any): string | null {
-    const field = settingsStore.getField(key);
-    if (!field) return null;
-    
-    // バリデーションロジックはストア内で処理
-    return null;
-  }
-
-  // 設定保存処理
-  async function handleSave() {
-    if (!isDirty) return;
-
-    isSaving = true;
-    saveError = null;
-    saveSuccess = false;
-
-    try {
-      await settingsStore.save();
-      saveSuccess = true;
-      
-      // 成功メッセージを3秒後に自動で消す
-      setTimeout(() => {
-        saveSuccess = false;
-      }, 3000);
-    } catch (error) {
-      console.error('設定の保存に失敗しました:', error);
-      saveError = error instanceof Error ? error.message : '設定の保存に失敗しました';
-    } finally {
-      isSaving = false;
-    }
-  }
-
-  // 変更破棄処理
-  function handleDiscard() {
-    settingsStore.discardChanges();
-    pageState.showUnsavedChangesDialog = false;
-  }
-
-  // リセット処理
-  function handleReset() {
-    pageState.showResetDialog = true;
-  }
-
-  async function handleConfirmReset() {
-    try {
-      await settingsStore.reset();
-      pageState.showResetDialog = false;
-      saveSuccess = true;
-      
-      setTimeout(() => {
-        saveSuccess = false;
-      }, 3000);
-    } catch (error) {
-      console.error('設定のリセットに失敗しました:', error);
-      saveError = error instanceof Error ? error.message : '設定のリセットに失敗しました';
-    }
-  }
-
-  // 未保存変更ダイアログの処理
-  function handleSaveAndContinue() {
-    handleSave().then(() => {
-      pageState.showUnsavedChangesDialog = false;
-      // 元々選択しようとしていたグループに移動
-      // この実装では簡略化
-    });
-  }
-
-  function handleDiscardAndContinue() {
-    handleDiscard();
-    // 元々選択しようとしていたグループに移動
-    // この実装では簡略化
-  }
-
-  // キーボードショートカット
-  function handleKeydown(event: KeyboardEvent) {
-    if (event.ctrlKey || event.metaKey) {
-      switch (event.key) {
-        case 's':
-          event.preventDefault();
-          if (isDirty && !isSaving) {
-            handleSave();
-          }
-          break;
-        case 'z':
-          event.preventDefault();
-          if (isDirty) {
-            handleDiscard();
-          }
-          break;
-      }
-    }
-  }
-
-  // ページ離脱時の確認
-  function handleBeforeUnload(event: BeforeUnloadEvent) {
-    if (isDirty) {
-      event.preventDefault();
-      event.returnValue = '未保存の変更があります。このページを離れますか？';
-    }
-  }
-
-  // ページ離脱時の確認を設定
-  $effect(() => {
-    if (typeof window !== 'undefined') {
-      window.addEventListener('beforeunload', handleBeforeUnload);
-      return () => {
-        window.removeEventListener('beforeunload', handleBeforeUnload);
-      };
-    }
-  });
-</script>
-
-<svelte:window onkeydown={handleKeydown} />
-
-<div class="settings-page min-h:screen bg:care-gray-50" data-testid="settings-page">
-  <!-- ページヘッダー -->
-  <div class="bg:white border-b:1|solid|care-gray-200">
-    <div class="max-w:7xl mx:auto px:4 sm:px:6 lg:px:8">
-      <div class="flex items-center justify-between h:16">
-        <div>
-          <h1 class="text:2xl font:bold text:care-text-primary">設定</h1>
-          <p class="text:sm text:care-text-secondary mt:1">
-            システムの動作を設定・カスタマイズできます
-          </p>
-        </div>
-
-        <!-- ヘッダーアクション -->
-        <div class="flex items-center gap:3">
-          <!-- 保存状態表示 -->
-          {#if saveSuccess}
-            <div class="flex items-center gap:2 text:care-accent-success-600 text:sm">
-              <svg class="w:4 h:4" fill="currentColor" viewBox="0 0 24 24">
-                <path d="M9 16.17L4.83 12l-1.42 1.41L9 19 21 7l-1.41-1.41z"/>
-              </svg>
-              設定を保存しました
-            </div>
-          {:else if saveError}
-            <div class="flex items-center gap:2 text:care-accent-error-600 text:sm">
-              <svg class="w:4 h:4" fill="currentColor" viewBox="0 0 24 24">
-                <path d="M12 2C6.48 2 2 6.48 2 12s4.48 10 10 10 10-4.48 10-10S17.52 2 12 2zm-2 15l-5-5 1.41-1.41L10 14.17l7.59-7.59L19 8l-9 9z"/>
-              </svg>
-              {saveError}
-            </div>
-          {:else if isDirty}
-            <div class="flex items-center gap:2 text:care-accent-warning-600 text:sm">
-              <svg class="w:4 h:4" fill="currentColor" viewBox="0 0 24 24">
-                <circle cx="12" cy="12" r="10"/>
-              </svg>
-              未保存の変更があります
-            </div>
-          {/if}
-
-          <!-- アクションボタン -->
-          <div class="flex gap:2">
-            <Button
-              variant="ghost"
-              size="sm"
-              disabled={!isDirty || isSaving}
-              onclick={handleDiscard}
-              data-testid="discard-button"
-            >
-              変更を破棄
-            </Button>
-            
-            <Button
-              variant="outline"
-              size="sm"
-              onclick={handleReset}
-              data-testid="reset-button"
-            >
-              リセット
-            </Button>
-            
-            <Button
-              variant="primary"
-              size="sm"
-              disabled={!isDirty}
-              loading={isSaving}
-              onclick={handleSave}
-              data-testid="save-button"
-            >
-              {#if isSaving}
-                保存中...
-              {:else}
-                変更を保存
-              {/if}
-            </Button>
-          </div>
-        </div>
-      </div>
-    </div>
-  </div>
-
-  <!-- メインコンテンツ -->
-  <div class="max-w:7xl mx:auto px:4 sm:px:6 lg:px:8 py:8">
-    <div class="flex gap:8">
-      <!-- サイドナビゲーション -->
-      <div class="w:80 flex-shrink:0">
-        <div class="sticky top:8">
-          <SettingsNavigation
-            {groups}
-            activeGroup={pageState.activeGroup}
-            onGroupSelect={handleGroupSelect}
-            data-testid="settings-navigation"
-          />
-        </div>
-      </div>
-
-      <!-- 設定フォーム -->
-      <div class="flex-1 min-w:0">
-        {#if isLoading}
-          <div class="flex items-center justify-center h:64">
-            <div class="flex items-center gap:3 text:care-text-secondary">
-              <svg class="animate:spin w:6 h:6" fill="none" viewBox="0 0 24 24">
-                <circle class="opacity:25" cx="12" cy="12" r="10" stroke="currentColor" stroke-width="4"></circle>
-                <path class="opacity:75" fill="currentColor" d="m4 12a8 8 0 018-8V0C5.373 0 0 5.373 0 12h4zm2 5.291A7.962 7.962 0 014 12H0c0 3.042 1.135 5.824 3 7.938l3-2.647z"></path>
-              </svg>
-              設定を読み込み中...
-            </div>
-          </div>
-        {:else if groups.length === 0}
-          <div class="text-center py:16">
-            <div class="text:care-text-secondary">
-              設定項目が見つかりません
-            </div>
-          </div>
-        {:else}
-          <SettingsForm
-            groups={activeGroups}
-            values={currentValues}
-            {errors}
-            disabled={isSaving}
-            onFieldChange={handleFieldChange}
-            onValidate={handleFieldValidate}
-            data-testid="settings-form"
-          />
-        {/if}
-      </div>
-    </div>
-  </div>
-
-  <!-- キーボードショートカットヘルプ -->
-  <div class="fixed bottom:4 right:4 bg:care-gray-800 text:white text:xs px:3 py:2 rounded:md opacity:75">
-    <div class="space-y:1">
-      <div>Ctrl+S: 保存</div>
-      <div>Ctrl+Z: 変更を破棄</div>
-    </div>
-  </div>
-</div>
-
-<!-- ダイアログ -->
-<SettingsResetDialog
-  isOpen={pageState.showResetDialog}
-  isLoading={isSaving}
-  onConfirm={handleConfirmReset}
-  onCancel={() => pageState.showResetDialog = false}
-  data-testid="reset-dialog"
-/>
-
-<UnsavedChangesDialog
-  isOpen={pageState.showUnsavedChangesDialog}
-  onSave={handleSaveAndContinue}
-  onDiscard={handleDiscardAndContinue}
-  onCancel={() => pageState.showUnsavedChangesDialog = false}
-  data-testid="unsaved-changes-dialog"
-/>
-
-<style>
-  .settings-page {
-    min-height: 100vh;
-=======
   import SettingsLayout from '$lib/components/settings/SettingsLayout.svelte';
   import { settingsStore } from '$lib/stores/settings.svelte';
 
@@ -532,6 +174,5 @@
     clip: rect(0, 0, 0, 0);
     white-space: nowrap;
     border: 0;
->>>>>>> 45999f42
   }
 </style>